--- conflicted
+++ resolved
@@ -15,11 +15,7 @@
 mod Graphics;
 mod Screen;
 mod File_system;
-<<<<<<< HEAD
-
 mod Users;
-=======
->>>>>>> f8a5ba9e
 
 fn main() {
     // It is necessary to call this function once. Otherwise some patches to the runtime
