#![allow(non_camel_case_types)]
#![allow(non_snake_case)]
#![allow(non_upper_case_globals)]

<<<<<<< HEAD
#[cfg(target_os = "espidf")]
use esp_idf_sys as _; // If using the `binstart` feature of `esp-idf-sys`, always keep this module imported

mod File_system;
use File_system::*;
=======
use std::time::{Duration, Instant};

#[cfg(target_os = "espidf")]
use esp_idf_hal::sys;
#[cfg(target_os = "espidf")]
use esp_idf_hal::{
    gpio::{OutputPin, Pin, PinDriver},
    prelude::*,
};
#[cfg(target_os = "espidf")]
use esp_idf_sys as _; // If using the `binstart` feature of `esp-idf-sys`, always keep this module imported
use lvgl::Widget;

mod Graphics;
mod Screen;
>>>>>>> 9cdfcfaf

fn main() {
    // It is necessary to call this function once. Otherwise some patches to the runtime
    // implemented by esp-idf-sys might not link properly. See https://github.com/esp-rs/esp-idf-template/issues/71
    #[cfg(target_os = "espidf")]
    esp_idf_sys::link_patches();

    // Bind the log crate to the ESP Logging facilities
    #[cfg(target_os = "espidf")]
    esp_idf_svc::log::EspLogger::initialize_default();

    #[cfg(target_os = "espidf")]
    log::info!("Hello, world!");

    #[cfg(target_os = "linux")]
    println!("Hello, world!");
<<<<<<< HEAD
    //sys::gpio_install_isr_service(0);
=======
>>>>>>> 9cdfcfaf
}

/*
use embedded_sdmmc::*;
use esp_idf_hal::{
    delay,
    gpio::*,
    peripherals::Peripherals,
    prelude::*,
    spi::{config::{Duplex, DriverConfig}, *},
};



const FILE_NAME: &'static str = "logs.txt";

mod File_system;



pub struct SdMmcClock;

impl TimeSource for SdMmcClock {
    fn get_timestamp(&self) -> Timestamp {
        Timestamp {
            year_since_1970: 0,
            zero_indexed_month: 0,
            zero_indexed_day: 0,
            hours: 0,
            minutes: 0,
            seconds: 0,
        }
    }
}


fn get_partition() -> Result<(), ()>
{
    const PARTITION1_START: usize = 446;
    const PARTITION2_START: usize = PARTITION1_START + PARTITION_INFO_LENGTH;
    const PARTITION3_START: usize = PARTITION2_START + PARTITION_INFO_LENGTH;
    const PARTITION4_START: usize = PARTITION3_START + PARTITION_INFO_LENGTH;
    const FOOTER_START: usize = 510;
    const FOOTER_VALUE: u16 = 0xAA55;
    const PARTITION_INFO_LENGTH: usize = 16;
    const PARTITION_INFO_STATUS_INDEX: usize = 0;
    const PARTITION_INFO_TYPE_INDEX: usize = 4;
    const PARTITION_INFO_LBA_START_INDEX: usize = 8;
    const PARTITION_INFO_NUM_BLOCKS_INDEX: usize = 12;

    if self.open_volumes.is_full() {
        return Err(());
    }

    for v in self.open_volumes.iter() {
        if v.idx == volume_idx {
            return Err(());
        }
    }

    let (part_type, lba_start, num_blocks) = {
        let mut blocks = [Block::new()];
        self.block_device
            .read(&mut blocks, BlockIdx(0), "read_mbr")
            .map_err(Error::DeviceError)?;
        let block = &blocks[0];
        // We only support Master Boot Record (MBR) partitioned cards, not
        // GUID Partition Table (GPT)
        if LittleEndian::read_u16(&block[FOOTER_START..FOOTER_START + 2]) != FOOTER_VALUE {
            return Err(Error::FormatError("Invalid MBR signature"));
        }
        let partition = match volume_idx {
            VolumeIdx(0) => {
                &block[PARTITION1_START..(PARTITION1_START + PARTITION_INFO_LENGTH)]
            }
            VolumeIdx(1) => {
                &block[PARTITION2_START..(PARTITION2_START + PARTITION_INFO_LENGTH)]
            }
            VolumeIdx(2) => {
                &block[PARTITION3_START..(PARTITION3_START + PARTITION_INFO_LENGTH)]
            }
            VolumeIdx(3) => {
                &block[PARTITION4_START..(PARTITION4_START + PARTITION_INFO_LENGTH)]
            }
            _ => {
                return Err(Error::NoSuchVolume);
            }
        };
        // Only 0x80 and 0x00 are valid (bootable, and non-bootable)
        if (partition[PARTITION_INFO_STATUS_INDEX] & 0x7F) != 0x00 {
            return Err(Error::FormatError("Invalid partition status"));
        }
        let lba_start = LittleEndian::read_u32(
            &partition[PARTITION_INFO_LBA_START_INDEX..(PARTITION_INFO_LBA_START_INDEX + 4)],
        );
        let num_blocks = LittleEndian::read_u32(
            &partition[PARTITION_INFO_NUM_BLOCKS_INDEX..(PARTITION_INFO_NUM_BLOCKS_INDEX + 4)],
        );
        (
            partition[PARTITION_INFO_TYPE_INDEX],
            BlockIdx(lba_start),
            BlockCount(num_blocks),
        )
    };
    match part_type {
        PARTITION_ID_FAT32_CHS_LBA
        | PARTITION_ID_FAT32_LBA
        | PARTITION_ID_FAT16_LBA
        | PARTITION_ID_FAT16 => {
            let volume = fat::parse_volume(&self.block_device, lba_start, num_blocks)?;
            let id = Volume(self.id_generator.get());
            let info = VolumeInfo {
                volume_id: id,
                idx: volume_idx,
                volume_type: volume,
            };
            // We already checked for space
            self.open_volumes.push(info).unwrap();
            Ok(id)
        }
        _ => Err(Error::FormatError("Partition type not supported")),
    }
}

fn main() {

    log::info!("Starting 6-spi\nThis application writes to a micro-SD card\n");

    let peripherals = Peripherals::take().unwrap();

    let Driver_config = DriverConfig::new().dma(Dma::Disabled);

    // SPI sd card init
    let driver = SpiDriver::new(
        peripherals.spi2,
        peripherals.pins.gpio12,       // SCK
        peripherals.pins.gpio11,       // PICO
        Some(peripherals.pins.gpio13), // POCI
        &Driver_config,
    )
    .unwrap();

    let mut spi_config = SpiConfig::new().baudrate(40.MHz().into()).duplex(Duplex::Full);
    let spi = SpiDeviceDriver::new(driver, Option::<Gpio10>::None, &spi_config).unwrap();
    let sdmmc_cs = PinDriver::output(peripherals.pins.gpio10).unwrap();

    let mut sdcard = SdCard::new(spi, sdmmc_cs, Delayer{});

    //let mut sdmmc_spi = embedded_sdmmc::SdMmcSpi::new(spi, sdmmc_cs);

    log::info!("Card size {} bytes", sdcard.num_bytes().unwrap());

    sdcard.write(blocks, start_block_idx)


    let mut volume_mgr = VolumeManager::new(sdcard, SdMmcClock{});

    log::info!("Card size is still {} bytes", volume_mgr.device().num_bytes().unwrap());

    let volume0 = volume_mgr.open_volume(VolumeIdx(0)).unwrap();

    log::info!("Volume 0: {:?}", volume0);




}
*/<|MERGE_RESOLUTION|>--- conflicted
+++ resolved
@@ -1,15 +1,6 @@
 #![allow(non_camel_case_types)]
 #![allow(non_snake_case)]
 #![allow(non_upper_case_globals)]
-
-<<<<<<< HEAD
-#[cfg(target_os = "espidf")]
-use esp_idf_sys as _; // If using the `binstart` feature of `esp-idf-sys`, always keep this module imported
-
-mod File_system;
-use File_system::*;
-=======
-use std::time::{Duration, Instant};
 
 #[cfg(target_os = "espidf")]
 use esp_idf_hal::sys;
@@ -20,11 +11,10 @@
 };
 #[cfg(target_os = "espidf")]
 use esp_idf_sys as _; // If using the `binstart` feature of `esp-idf-sys`, always keep this module imported
-use lvgl::Widget;
 
 mod Graphics;
 mod Screen;
->>>>>>> 9cdfcfaf
+mod File_system;
 
 fn main() {
     // It is necessary to call this function once. Otherwise some patches to the runtime
@@ -41,10 +31,6 @@
 
     #[cfg(target_os = "linux")]
     println!("Hello, world!");
-<<<<<<< HEAD
-    //sys::gpio_install_isr_service(0);
-=======
->>>>>>> 9cdfcfaf
 }
 
 /*
