--- conflicted
+++ resolved
@@ -2,17 +2,10 @@
 use std::{collections::BTreeMap, ffi::CString, sync::RwLock};
 
 use File_system::{
-<<<<<<< HEAD
     Device_type, Entry_type, File_identifier_type, File_system_identifier_type, File_system_traits,
     Flags_type, Get_new_file_identifier, Inode_type, Local_file_identifier_type, Metadata_type,
     Mode_type, Path_type, Permissions_type, Position_type, Size_type, Statistics_type, Time_type,
     Type_type,
-=======
-    Device_type, Entry_type, File_identifier_inner_type, File_identifier_type,
-    File_system_identifier_type, File_system_traits, Flags_type, Get_new_file_identifier,
-    Inode_type, Local_file_identifier_type, Metadata_type, Mode_type, Path_type, Position_type,
-    Size_type, Statistics_type, Time_type, Type_type,
->>>>>>> edcf7f5d
 };
 use Users::{Group_identifier_type, User_identifier_type};
 
