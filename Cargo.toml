--- conflicted
+++ resolved
@@ -32,14 +32,8 @@
 ]
 
 [target.'cfg( target_os = "espidf" )'.dependencies]
-<<<<<<< HEAD
-Virtual_machine = { path = "Virtual_machine" }
-esp-idf-sys = { version = "0.33.5", features = ["binstart"] }
-esp-idf-hal = "0.42.4"
-=======
 esp-idf-sys = { version = "0.34.1", features = ["binstart"] }
 esp-idf-hal = "0.43.1"
->>>>>>> e8b19418
 log = { version = "0.4", default-features = false }
 esp-idf-svc = { version = "0.48.1", default-features = false }
 embedded-sdmmc = "0.7.0"
